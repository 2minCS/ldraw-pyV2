#! /usr/bin/env python3
#
# Copyright (C) 2018  Fx Bricks Inc.
# This file is part of the legocad python module.
# Permission is hereby granted, free of charge, to any person
# obtaining a copy of this software and associated documentation
# files (the "Software"), to deal in the Software without restriction,
# including without limitation the rights to use, copy, modify, merge,
# publish, distribute, sublicense, and/or sell copies of the Software,
# and to permit persons to whom the Software is furnished to do so,
# subject to the following conditions:
#
# The above copyright notice and this permission notice shall be
# included in all copies or substantial portions of the Software.
#
# THE SOFTWARE IS PROVIDED "AS IS", WITHOUT WARRANTY OF ANY KIND,
# EXPRESS OR IMPLIED, INCLUDING BUT NOT LIMITED TO THE WARRANTIES
# OF MERCHANTABILITY, FITNESS FOR A PARTICULAR PURPOSE AND NONINFRINGEMENT.
# IN NO EVENT SHALL THE AUTHORS OR COPYRIGHT HOLDERS BE LIABLE FOR ANY
# CLAIM, DAMAGES OR OTHER LIABILITY, WHETHER IN AN ACTION OF CONTRACT,
# TORT OR OTHERWISE, ARISING FROM, OUT OF OR IN CONNECTION WITH THE
# SOFTWARE OR THE USE OR OTHER DEALINGS IN THE SOFTWARE.
#
# LDraw python module

LDR_OPT_COLOUR = 24
LDR_DEF_COLOUR = 16
LDR_ALL_COLOUR = 1000
LDR_ANY_COLOUR = 1001
LDR_OTHER_COLOUR = 1002
LDR_MONO_COLOUR = 1003
LDR_BLKWHT_COLOUR = 1004
LDR_GRAY_COLOUR = 1005
LDR_REDYLW_COLOUR = 1006
LDR_BLUYLW_COLOUR = 1007
LDR_REDBLUYLW_COLOUR = 1008
LDR_GRNBRN_COLOUR = 1009
LDR_BLUBRN_COLOUR = 1010
LDR_BRGREEN_COLOUR = 1011
LDR_LAVENDER_COLOUR = 1012
LDR_PINK_COLOUR = 1013
LDR_LTYLW_COLOUR = 1014


def BrickNameStrip(s, level=0):
    sn = s
    if level == 0:
        sn = sn.replace("  ", " ")
        sn = sn.replace(
            "Plate 1 x 2 with Groove with 1 Centre Stud, without Understud",
            "Plate 1 x 2  Jumper",
        )
        sn = sn.replace(
            "Plate 1 x 2 without Groove with 1 Centre Stud", "Plate 1 x 2  Jumper"
        )
        sn = sn.replace("Plate 1 x 2 with Groove with 1 Centre Stud", "Plate 1 x 2  Jumper")
        sn = sn.replace("Brick 1 x 1 with Headlight", "Brick 1 x 1 Erling")
        sn = sn.replace("with Groove", "")
        sn = sn.replace("Bluish ", "")
        sn = sn.replace("Slope Brick", "Slope")
        sn = sn.replace("0.667", "2/3")
        sn = sn.replace("1.667", "1-2/3")
        sn = sn.replace("1 And 1/3", "1-1/3")
        sn = sn.replace("1 and 1/3", "1-1/3")
        sn = sn.replace("1 & 1/3", "1-1/3")
<<<<<<< HEAD
        sn = sn.replace("Liftarm", "liftarm")

=======
        sn = sn.replace("with Headlight", "Erling")
>>>>>>> 01075921
    elif level == 1:
        sn = sn.replace("with ", "w/")
        sn = sn.replace("With ", "w/")
        sn = sn.replace("without ", "wo/")
        sn = sn.replace("Without ", "wo/")
        sn = sn.replace("One", "1")
        sn = sn.replace("Two", "2")
        sn = sn.replace("Three", "3 ")
        sn = sn.replace("Four", "4")
        sn = sn.replace(" and ", " & ")
        sn = sn.replace(" And ", " & ")
        sn = sn.replace("Dark", "Dk")
        sn = sn.replace("Light", "Lt")
        sn = sn.replace("Bright", "Br")
        sn = sn.replace("Reddish Brown", "Brown")
        sn = sn.replace("Reddish", "Red")
        sn = sn.replace("Yellowish", "Ylwish")
        sn = sn.replace("Medium", "Med")
        sn = sn.replace("Offset", "offs")
        sn = sn.replace("Adjacent", "adj")
    elif level == 2:
        sn = sn.replace("Trans", "Tr")
        sn = sn.replace(" x ", "x")
    elif level == 3:
        sn = sn.replace("Orange", "Org")
        sn = sn.replace("Yellow", "Ylw")
        sn = sn.replace("Black", "Blk")
        sn = sn.replace("White", "Wht")
        sn = sn.replace("Green", "Grn")
        sn = sn.replace("Brown", "Brn")
        sn = sn.replace("Purple", "Prpl")
        sn = sn.replace("Violet", "Vlt")
        sn = sn.replace("Gray", "Gry")
        sn = sn.replace("Grey", "Gry")
        sn = sn.replace("Axlehole", "axle")
        sn = sn.replace("Cylinder", "cyl")
        sn = sn.replace("Inverted", "inv")
        sn = sn.replace("Centre", "Ctr")
        sn = sn.replace("Center", "Ctr")
        sn = sn.replace("Rounded", "round")
        sn = sn.replace("Underside", "under")
        sn = sn.replace("Vertical", "vert")
        sn = sn.replace("Horizontal", "horz")
        sn = sn.replace("Flex-System", "Flex")
        sn = sn.replace("Flanges", "Flange")
        sn = sn.replace("Type 1", "")
        sn = sn.replace("Type 2", "")
    elif level == 4:
        sn = sn.replace("Technic", "")
        sn = sn.replace("Single", "1")
        sn = sn.replace("Dual", "2")
        sn = sn.replace("Double", "Dbl")
        sn = sn.replace("Stud on", "stud")
        sn = sn.replace("Studs on Sides", "stud sides")
        sn = sn.replace("Studs on Side", "side studs")
        sn = sn.replace("Hinge Plate", "Hinge")
    elif level == 5:
        sn = sn.replace(" on ", " ")
        sn = sn.replace(" On ", " ")
        sn = sn.replace("Rounded", "Rnd")
        sn = sn.replace("Round", "Rnd")
        sn = sn.replace("Side", "Sd")
        sn = sn.replace("Groove", "Grv")
        sn = sn.replace("Minifig", "")
        sn = sn.replace("Curved", "curv")
        sn = sn.replace("Notched", "notch")
        sn = sn.replace("Friction", "fric")
        sn = sn.replace("(Complete)", "")
        sn = sn.replace("Cross", "X")
        sn = sn.replace("Embossed", "Emb")
        sn = sn.replace("Extension", "Ext")
        sn = sn.replace("Bottom", "Bot")
        sn = sn.replace("Inside", "Insd")
        sn = sn.replace("Locking", "click")
        sn = sn.replace("Axleholder", "axle")
    elif level == 6:
        sn = sn.replace("Studs", "St")
        sn = sn.replace("Stud", "St")
        sn = sn.replace("Corners", "edge")
        sn = sn.replace("w/Curv Top", "curved")
        sn = sn.replace("Domed", "dome")
        sn = sn.replace("Clips", "clip")
        sn = sn.replace("Convex", "cvx")
    return sn<|MERGE_RESOLUTION|>--- conflicted
+++ resolved
@@ -63,12 +63,7 @@
         sn = sn.replace("1 And 1/3", "1-1/3")
         sn = sn.replace("1 and 1/3", "1-1/3")
         sn = sn.replace("1 & 1/3", "1-1/3")
-<<<<<<< HEAD
-        sn = sn.replace("Liftarm", "liftarm")
-
-=======
         sn = sn.replace("with Headlight", "Erling")
->>>>>>> 01075921
     elif level == 1:
         sn = sn.replace("with ", "w/")
         sn = sn.replace("With ", "w/")
