#!/usr/bin/env python
# -*- coding: utf-8 -*-

<<<<<<< HEAD
# Learn more: https://github.com/fx-bricks/pfx-brick-py/setup.py
=======
# Learn more: https://github.com/michaelgale/ldraw-py
>>>>>>> 8bcdcf4d

import os
import sys
import setuptools

<<<<<<< HEAD
PACKAGE_NAME = 'pfxbrick'
=======
PACKAGE_NAME = 'ldrawpy'
>>>>>>> 8bcdcf4d
MINIMUM_PYTHON_VERSION = '3.6'

def check_python_version():
    """Exit when the Python version is too low."""
    if sys.version < MINIMUM_PYTHON_VERSION:
        sys.exit("Python {0}+ is required.".format(MINIMUM_PYTHON_VERSION))


def read_package_variable(key, filename='__init__.py'):
    """Read the value of a variable from the package without importing."""
    module_path = os.path.join(PACKAGE_NAME, filename)
    with open(module_path) as module:
        for line in module:
            parts = line.strip().split(' ', 2)
            if parts[:-1] == [key, '=']:
                return parts[-1].strip("'")
    sys.exit("'{0}' not found in '{1}'".format(key, module_path))


def build_description():
    """Build a description for the project from documentation files."""
    try:
        readme = open("README.rst").read()
        changelog = open("CHANGELOG.rst").read()
    except IOError:
        return "<placeholder>"
    else:
        return readme + '\n' + changelog


check_python_version()

setuptools.setup(
    name=read_package_variable('__project__'),
    version=read_package_variable('__version__'),
<<<<<<< HEAD
    description="A python API for host control of USB connected PFx Bricks.",
    url='https://github.com/fx-bricks/pfx-brick-py',
    author='Fx Bricks Inc.',
    author_email='info@fxbricks.com',
=======
    description="A python utility package for creating, modifying, and reading LDraw files and data structures.",
    url='https://github.com/michaelgale/ldraw-py',
    author='Michael Gale',
    author_email='michael@fxbricks.com',
>>>>>>> 8bcdcf4d
    packages=setuptools.find_packages(),
    long_description=build_description(),
    license='MIT',
    classifiers=[
        'Development Status :: 3 - Alpha',
        'Natural Language :: English',
        'Operating System :: OS Independent',
        'Programming Language :: Python :: 3.6',
        'Intended Audience :: Developers',
        'License :: OSI Approved :: MIT License'
    ],
<<<<<<< HEAD
    install_requires=['hidapi']
=======
    install_requires=['fxgeometry']
>>>>>>> 8bcdcf4d
)<|MERGE_RESOLUTION|>--- conflicted
+++ resolved
@@ -1,21 +1,13 @@
 #!/usr/bin/env python
 # -*- coding: utf-8 -*-
 
-<<<<<<< HEAD
-# Learn more: https://github.com/fx-bricks/pfx-brick-py/setup.py
-=======
 # Learn more: https://github.com/michaelgale/ldraw-py
->>>>>>> 8bcdcf4d
 
 import os
 import sys
 import setuptools
 
-<<<<<<< HEAD
-PACKAGE_NAME = 'pfxbrick'
-=======
 PACKAGE_NAME = 'ldrawpy'
->>>>>>> 8bcdcf4d
 MINIMUM_PYTHON_VERSION = '3.6'
 
 def check_python_version():
@@ -51,17 +43,10 @@
 setuptools.setup(
     name=read_package_variable('__project__'),
     version=read_package_variable('__version__'),
-<<<<<<< HEAD
-    description="A python API for host control of USB connected PFx Bricks.",
-    url='https://github.com/fx-bricks/pfx-brick-py',
-    author='Fx Bricks Inc.',
-    author_email='info@fxbricks.com',
-=======
     description="A python utility package for creating, modifying, and reading LDraw files and data structures.",
     url='https://github.com/michaelgale/ldraw-py',
     author='Michael Gale',
     author_email='michael@fxbricks.com',
->>>>>>> 8bcdcf4d
     packages=setuptools.find_packages(),
     long_description=build_description(),
     license='MIT',
@@ -73,9 +58,5 @@
         'Intended Audience :: Developers',
         'License :: OSI Approved :: MIT License'
     ],
-<<<<<<< HEAD
-    install_requires=['hidapi']
-=======
     install_requires=['fxgeometry']
->>>>>>> 8bcdcf4d
 )